--- conflicted
+++ resolved
@@ -179,18 +179,12 @@
           return response.json();
         })
         .then((data: ApiResponse) => setResponseData(data))
-<<<<<<< HEAD
-        // .catch((error) => {
-        //   console.log(error);
-        // });
-=======
         .catch((error) => {
           console.log(error);
         })
         .finally(() => {
           setLoading(false);
         });
->>>>>>> dc19034b
     }
   };
 
